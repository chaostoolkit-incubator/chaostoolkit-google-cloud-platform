--- conflicted
+++ resolved
@@ -5,16 +5,13 @@
 
 """
 # -*- coding: utf-8 -*-
-<<<<<<< HEAD
-from fixtures import cloudbuild, cloudrun, compute, nodepool, sql, storage  # noqa
-=======
 
 import fixtures.cloudbuild  # noqa
 import fixtures.cloudrun  # noqa
+import fixtures.compute  # noqa
 import fixtures.dns  # noqa
 import fixtures.nodepool  # noqa
 import fixtures.sql  # noqa
->>>>>>> 803c7fea
 
 secrets = {"service_account_file": "tests/fixtures/fake_creds.json"}
 
